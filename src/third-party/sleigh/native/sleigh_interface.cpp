#include "maat/sleigh_interface.hpp"

#include <stdio.h>
#include <assert.h>
#include <stdbool.h>

#include <sleigh/loadimage.hh>
#include <sleigh/sleigh.hh>
#include <sleigh/types.h>

#include "maat/ir.hpp"
#include "maat/exception.hpp"
#include "maat/arch.hpp"
#include "maat/callother.hpp"
#include "maat/stats.hpp"

#include <optional>

// #define DEBUG
#ifdef DEBUG
#define LOG(fmt, ...) fprintf(stderr, "sleigh: " fmt "\n", ## __VA_ARGS__);
#else
#define LOG(fmt, ...) do {} while (0)
#endif

namespace maat
{

class SimpleLoadImage : public LoadImage
{
    uintb                m_baseaddr;
    int4                 m_length;
    const unsigned char *m_data;

public:
    SimpleLoadImage()
    : LoadImage("nofile")
    {
        m_baseaddr = 0;
        m_data = NULL;
        m_length = 0;
    }

    void setData(uintb ad, const unsigned char *ptr,int4 sz)
    {
        m_baseaddr = ad;
        m_data = ptr;
        m_length = sz;
    }

    void loadFill(uint1 *ptr, int4 size, const Address &addr)
    {
        uintb start = addr.getOffset();
        uintb max = m_baseaddr + m_length - 1;

        //
        // When decoding an instruction, SLEIGH will attempt to pull in several
        // bytes at a time, starting at each instruction boundary.
        //
        // If the start address is outside of the defined range, bail out.
        // Otherwise, if we have some data to provide but cannot sastisfy the
        // entire request, fill the remainder of the buffer with zero.
        //
        if (start > max || start < m_baseaddr) {
            throw std::out_of_range("Attempting to lift outside buffer range");
        }

        for(int4 i = 0; i < size; i++) {
            uintb curoff = start + i;
            if ((curoff < m_baseaddr) || (curoff>max)) {
                ptr[i] = 0;
                continue;
            }
            uintb diff = curoff - m_baseaddr;
            ptr[i] = m_data[(int4)diff];
        }
    }

    virtual std::string getArchType(void) const { return "myload"; }
    virtual void adjustVma(long adjust) { }
};

std::string opcode_to_str(OpCode op);
maat::ir::Op translate_pcode_op(OpCode op)
{
    switch (op)
    {
        case OpCode::CPUI_COPY: return maat::ir::Op::COPY;
        case OpCode::CPUI_LOAD: return maat::ir::Op::LOAD;
        case OpCode::CPUI_STORE: return maat::ir::Op::STORE;
        case OpCode::CPUI_BRANCH: return maat::ir::Op::BRANCH;            
        case OpCode::CPUI_CBRANCH: return maat::ir::Op::CBRANCH;           
        case OpCode::CPUI_BRANCHIND: return maat::ir::Op::BRANCHIND;
        case OpCode::CPUI_CALL: return maat::ir::Op::CALL;         
        case OpCode::CPUI_CALLIND: return maat::ir::Op::CALLIND;           
        case OpCode::CPUI_CALLOTHER: return maat::ir::Op::CALLOTHER;         
        case OpCode::CPUI_RETURN: return maat::ir::Op::RETURN;            
        case OpCode::CPUI_INT_EQUAL: return maat::ir::Op::INT_EQUAL;        
        case OpCode::CPUI_INT_NOTEQUAL: return maat::ir::Op::INT_NOTEQUAL;     
        case OpCode::CPUI_INT_SLESS: return maat::ir::Op::INT_SLESS;        
        case OpCode::CPUI_INT_SLESSEQUAL: return maat::ir::Op::INT_SLESSEQUAL;   
        case OpCode::CPUI_INT_LESS: return maat::ir::Op::INT_LESS;         
        case OpCode::CPUI_INT_LESSEQUAL: return maat::ir::Op::INT_LESSEQUAL;     
        case OpCode::CPUI_INT_ZEXT: return maat::ir::Op::INT_ZEXT;         
        case OpCode::CPUI_INT_SEXT: return maat::ir::Op::INT_SEXT;         
        case OpCode::CPUI_INT_ADD: return maat::ir::Op::INT_ADD;           
        case OpCode::CPUI_INT_SUB: return maat::ir::Op::INT_SUB;           
        case OpCode::CPUI_INT_CARRY: return maat::ir::Op::INT_CARRY;        
        case OpCode::CPUI_INT_SCARRY: return maat::ir::Op::INT_SCARRY;        
        case OpCode::CPUI_INT_SBORROW: return maat::ir::Op::INT_SBORROW;       
        case OpCode::CPUI_INT_2COMP: return maat::ir::Op::INT_2COMP;         
        case OpCode::CPUI_INT_NEGATE: return maat::ir::Op::INT_NEGATE;        
        case OpCode::CPUI_INT_XOR: return maat::ir::Op::INT_XOR;           
        case OpCode::CPUI_INT_AND: return maat::ir::Op::INT_AND;           
        case OpCode::CPUI_INT_OR: return maat::ir::Op::INT_OR;           
        case OpCode::CPUI_INT_LEFT: return maat::ir::Op::INT_LEFT;          
        case OpCode::CPUI_INT_RIGHT: return maat::ir::Op::INT_RIGHT;        
        case OpCode::CPUI_INT_SRIGHT: return maat::ir::Op::INT_SRIGHT;       
        case OpCode::CPUI_INT_MULT: return maat::ir::Op::INT_MULT;         
        case OpCode::CPUI_INT_DIV: return maat::ir::Op::INT_DIV;          
        case OpCode::CPUI_INT_SDIV: return maat::ir::Op::INT_SDIV;         
        case OpCode::CPUI_INT_REM: return maat::ir::Op::INT_REM;          
        case OpCode::CPUI_INT_SREM: return maat::ir::Op::INT_SREM;         
        case OpCode::CPUI_BOOL_NEGATE: return maat::ir::Op::BOOL_NEGATE;     
        case OpCode::CPUI_BOOL_XOR: return maat::ir::Op::BOOL_XOR;         
        case OpCode::CPUI_BOOL_AND: return maat::ir::Op::BOOL_AND;         
        case OpCode::CPUI_BOOL_OR: return maat::ir::Op::BOOL_OR;          
        case OpCode::CPUI_FLOAT_EQUAL: return maat::ir::Op::FLOAT_EQUAL;      
        case OpCode::CPUI_FLOAT_NOTEQUAL: return maat::ir::Op::FLOAT_NOTEQUAL;  
        case OpCode::CPUI_FLOAT_LESS: return maat::ir::Op::FLOAT_LESS;      
        case OpCode::CPUI_FLOAT_LESSEQUAL: return maat::ir::Op::FLOAT_LESSEQUAL;            
        case OpCode::CPUI_FLOAT_NAN: return maat::ir::Op::FLOAT_NAN;         
        case OpCode::CPUI_FLOAT_ADD: return maat::ir::Op::FLOAT_ADD;         
        case OpCode::CPUI_FLOAT_DIV: return maat::ir::Op::FLOAT_DIV;        
        case OpCode::CPUI_FLOAT_MULT: return maat::ir::Op::FLOAT_MULT;       
        case OpCode::CPUI_FLOAT_SUB: return maat::ir::Op::FLOAT_SUB;        
        case OpCode::CPUI_FLOAT_NEG: return maat::ir::Op::FLOAT_NEG;        
        case OpCode::CPUI_FLOAT_ABS: return maat::ir::Op::FLOAT_ABS;        
        case OpCode::CPUI_FLOAT_SQRT: return maat::ir::Op::FLOAT_SQRT;      
        case OpCode::CPUI_FLOAT_INT2FLOAT: return maat::ir::Op::FLOAT_INT2FLOAT;  
        case OpCode::CPUI_FLOAT_FLOAT2FLOAT: return maat::ir::Op::FLOAT_FLOAT2FLOAT;
        case OpCode::CPUI_FLOAT_TRUNC: return maat::ir::Op::FLOAT_TRUNC;     
        case OpCode::CPUI_FLOAT_CEIL: return maat::ir::Op::FLOAT_CEIL;      
        case OpCode::CPUI_FLOAT_FLOOR: return maat::ir::Op::FLOAT_FLOOR;      
        case OpCode::CPUI_FLOAT_ROUND: return maat::ir::Op::FLOAT_ROUND;
        case OpCode::CPUI_MULTIEQUAL: return maat::ir::Op::MULTIEQUAL;     
        case OpCode::CPUI_INDIRECT: return maat::ir::Op::INDIRECT;        
        case OpCode::CPUI_PIECE: return maat::ir::Op::PIECE;           
        case OpCode::CPUI_SUBPIECE: return maat::ir::Op::SUBPIECE;        
        case OpCode::CPUI_CAST: return maat::ir::Op::CAST;           
        case OpCode::CPUI_PTRADD: return maat::ir::Op::PTRADD;           
        case OpCode::CPUI_PTRSUB: return maat::ir::Op::PTRSUB;         
        case OpCode::CPUI_SEGMENTOP: return maat::ir::Op::SEGMENTOP;       
        case OpCode::CPUI_CPOOLREF: return maat::ir::Op::CPOOLREF;         
        case OpCode::CPUI_NEW: return maat::ir::Op::NEW;              
        case OpCode::CPUI_INSERT: return maat::ir::Op::INSERT;          
        case OpCode::CPUI_EXTRACT: return maat::ir::Op::EXTRACT;          
        case OpCode::CPUI_POPCOUNT: return maat::ir::Op::POPCOUNT;
        default: throw maat::runtime_exception(maat::Fmt()
                            << "translate_pcode_op(): Got unsupported PCODE operation: "
                            << opcode_to_str(op)
                            >> maat::Fmt::to_str
                        );
    }
}

class TmpCache
{
private:
    // tmp_map[x] = y <==> unique[x] in pcode is tmp(y) in maat
    std::unordered_map<int, int> tmp_map;
    int tmp_cnt;
public:
    TmpCache(): tmp_cnt(0){}
public:
    int get_tmp_from_unique(int unique)
    {
        auto it = tmp_map.find(unique);
        if (it != tmp_map.end())
            return it->second;
        else
        {
            tmp_map[unique] = tmp_cnt++;
            return tmp_map[unique];
        }
    }
    
    void clear()
    {
        tmp_cnt = 0;
        tmp_map.clear();
    }
};

class TranslationContext;
maat::ir::Param translate_pcode_param(TranslationContext* ctx, VarnodeData* v);

class PcodeEmitCacher : public PcodeEmit
{
public:
    uintm m_uniq;
    std::vector<maat::ir::Inst> m_insts;
    TranslationContext* translation_ctx;

    PcodeEmitCacher() : m_uniq(0), translation_ctx(nullptr)
    {}

    PcodeEmitCacher(TranslationContext* ctx) : m_uniq(0), translation_ctx(ctx)
    {}

    void dump(const Address &addr, OpCode opc, VarnodeData *outvar,
              VarnodeData *vars, int4 isize)
    {
        assert(isize > 0);

        m_insts.emplace_back();
        maat::ir::Inst& inst = m_insts.back();
        // TODO remove addr and size in header also
        inst.op = translate_pcode_op(opc);

        if (outvar)
        {
            inst.out = translate_pcode_param(translation_ctx, outvar);
        }

        for (int i = 0; i < isize; i++)
        {
            inst.in[i] = translate_pcode_param(translation_ctx, &vars[i]);
        }
    }

    std::vector<ir::Inst>&& get_pcode_instructions()
    {
        return std::move(m_insts);
    }

    void clear()
    {
        m_insts.clear();
    }
};


static std::string missing_str = "<missing asm>";
class AssemblyEmitCacher : public AssemblyEmit
{
public:
    std::map<uintptr_t, std::string> cache;

    void dump(const Address &addr, const std::string &mnem, const std::string &body)
    {
        cache[addr.getOffset()] = mnem + " " + body;
    }

    bool contains(uintptr_t addr)
    {
        return cache.find(addr) != cache.end();
    }

    const std::string& get_asm(uintptr_t addr)
    {
        if (not contains(addr))
            return missing_str;
        else
            return cache[addr];
    }

    const std::string get_mnemonic(uintptr_t addr)
    {
        if (not contains(addr))
            return missing_str;
        std::string res = get_asm(addr);
        return res.substr(0, res.find(" "));
    }

    void clear(uintptr_t addr_min, uintptr_t addr_max)
    {
        throw runtime_exception("AssemblyEmitCacher::clear() not implemented!");
    }
};

class TranslationContext
{
public:
<<<<<<< HEAD
    SimpleLoadImage     m_loader;
    ContextInternal     m_context_internal;
    DocumentStorage     m_document_storage;
    Document           *m_document;
    Element            *m_tags;
    std::unique_ptr<Sleigh>  m_sleigh;
    std::string         m_register_name_cache;
    TmpCache            tmp_cache;
    maat::Arch::Type    arch;
    AssemblyEmitCacher  asm_cache;
=======
    SimpleLoadImage          m_loader;
    ContextInternal          m_context_internal;
    DocumentStorage          m_document_storage;
    Document                *m_document;
    Element                 *m_tags;
    std::unique_ptr<Sleigh>  m_sleigh;
    std::string              m_register_name_cache;
    TmpCache                 tmp_cache;
    maat::Arch::Type         arch;
    AssemblyEmitCacher       asm_cache;
>>>>>>> 467450c9
    std::unordered_map<uintm, maat::callother::Id> callother_mapping;

    TranslationContext(maat::Arch::Type a, const std::string& slafile, const std::string& pspecfile): arch(a)
    {
        AttributeId::initialize();
        ElementId::initialize();
<<<<<<< HEAD
=======

>>>>>>> 467450c9
        if (not loadSlaFile(slafile.c_str()))
        {
            throw runtime_exception(Fmt() << "Sleigh: failed to load slafile: " << slafile >> Fmt::to_str);
        }
        if (not pspecfile.empty() and not loadPspecFile(pspecfile.c_str()))
        {
            throw runtime_exception(Fmt() << "Sleigh: failed to load pspecfile: " << pspecfile >> Fmt::to_str);
        }

        // For EVM we add special callother operations, need to build the mapping to callother::Id
        // for them
        if (a == maat::Arch::Type::EVM)
            build_callother_mapping_EVM();
    }

    ~TranslationContext()
    {}

    bool loadSlaFile(const char *path)
    {
        LOG("%p Loading slafile...", this);
        // TODO try/catch XmlError
        m_document = m_document_storage.openDocument(path);
        m_tags = m_document->getRoot();
        m_document_storage.registerTag(m_tags);

        LOG("Setting up translator");
        m_sleigh.reset(new Sleigh(&m_loader, &m_context_internal));
        m_sleigh->initialize(m_document_storage);

        return true;
    }

    bool loadPspecFile(const char *path)
    {
        LOG("%p Loading pspec file...", this);
        DocumentStorage storage;
        Element *root = storage.openDocument(path)->getRoot();
        if (root == NULL)
            return false;
        std::string name;
        std::string value;
        for (Element* elem : root->getChildren())
        {
            if (elem->getName() != "context_data")
                continue;
            for (Element* child : elem->getChildren())
            {
                if (child->getName() == "context_set")
                {
                    for (Element* item : child->getChildren())
                    {
                        if (item->getName() == "set")
                        {
                            name = item->getAttributeValue("name");
                            value = item->getAttributeValue("val");
                            m_context_internal.setVariableDefault(name, std::stoi(value));
                        }
                    }
                    break;
                }
            }
        }
        return true;
    }


    const std::string& get_asm(uintb address, const unsigned char* bytes)
    {
        // TODO: force relifting everytime until we support clearing the
        // asm cache on X memory overwrites
        // if (asm_cache.contains(address))
        //     return asm_cache.get_asm(address);

        // Get asm
        // 16 bytes is the max instruction length supported by sleigh
        m_loader.setData(address, bytes, 16); 
        Address addr(m_sleigh->getDefaultCodeSpace(), address);
        m_sleigh->printAssembly(asm_cache, addr);

        return asm_cache.get_asm(address);
    }

    void translate(
        ir::IRMap& ir_map,
        const unsigned char *bytes,
        unsigned int num_bytes,
        uintb address,
        unsigned int max_instructions,
        bool bb_terminating
    )
    {
        unsigned int    inst_count = 0;
        int4            offset = 0;
        bool            end_bb = false;

        PcodeEmitCacher    m_pcode(this);
        AssemblyEmitCacher& tmp_cacher = asm_cache;

        // Reset state
        // TODO - is this useful ? will this hinder performance ?
        // Needs to be here apparently but maybe we could tweak setData so we don't need to reset...
        m_sleigh->reset(&m_loader, &m_context_internal);
        m_sleigh->initialize(m_document_storage);
        // setData doesn't affect performance for a big num_bytes :)
        m_loader.setData(address, bytes, num_bytes);

        // Translate instructions
        while ( !end_bb && (offset < num_bytes) && 
                (!max_instructions || (inst_count++ < max_instructions))) 
        {
            try
            {
                Address addr(m_sleigh->getDefaultCodeSpace(), address + offset);
                
                // Get instruction length
                int4 ilen = m_sleigh->instructionLength(addr);

                // Process pcode for this instruction
                tmp_cache.clear();
                m_pcode.clear();
                m_sleigh->oneInstruction(m_pcode, addr);

                // Create AsmInst
                ir::AsmInst asm_inst(address+offset, ilen);
                asm_inst.add_insts(m_pcode.get_pcode_instructions());

                // Record lifted instruction in statistics
                MaatStats::instance().inc_lifted_insts();

                // Increment offset to point to next instruction
                offset += ilen;

                // for (auto& inst : asm_inst.instructions())
                // {
                //     std::cout << "DEBUG " << inst << "\n";
                // }

                for (ir::Inst& inst : asm_inst.instructions())
                {
                    // Check for CALLOTHER, we need dedicated handlers to support them
                    if (inst.op == maat::ir::Op::CALLOTHER)
                    {
                        // Get inst name
                        addr_t tmp_addr = address + offset -ilen;
                        m_sleigh->printAssembly(
                            tmp_cacher,
                            Address(m_sleigh->getDefaultCodeSpace(), tmp_addr)
                        );
                        std::string mnem = tmp_cacher.get_mnemonic(tmp_addr);
                        // Get callother id in maat
                        callother::Id id = callother::Id::UNSUPPORTED;
                        // Try using the sleigh symbol id directly
                        uintm sleigh_pcodeop_id = inst.in[0].cst();
                        auto match = callother_mapping.find(sleigh_pcodeop_id);
                        if (match != callother_mapping.end())
                            id = match->second;
                        // If no match found in sleigh_id <-> callother_id mapping,
                        // try matching the mnemonic
                        if (id == callother::Id::UNSUPPORTED)
                            id = callother::mnemonic_to_id(mnem, arch);

                        // Set the callother_id in inst
                        inst.callother_id = id;

                        if (id == callother::Id::UNSUPPORTED)
                        {
                            inst = ir::Inst(ir::Op::UNSUPPORTED);
                        }
                    }

                    // Check for branch instruction (basic block terminates)
                    if (bb_terminating)
                    {
                        // CALL or BRANCH but we ignore CBRANCH because if the
                        // branch is not taken execution might continue
                        if (
                            inst.op == maat::ir::Op::CALL or
                            inst.op == maat::ir::Op::BRANCH
                        )
                        {
                            if (
                                (inst.in[0].is_addr() and inst.in[0].addr() != asm_inst.addr())
                                or inst.in[0].is_tmp() 
                                or inst.in[0].is_reg()
                            )
                            {
                                end_bb = true;
                                break;
                            }
                        }
                        else if (
                            inst.op == maat::ir::Op::RETURN or
                            inst.op == maat::ir::Op::BRANCHIND or
                            inst.op == maat::ir::Op::CALLIND
                        )
                        {
                            end_bb = true;
                            break;
                        }
                    }
                }
                // Add AsmInst to the IR map
                ir_map.add(std::move(asm_inst));

            } catch (UnimplError &e) {
                throw maat::lifter_exception(
                    Fmt() << "Sleigh raised an unimplemented exception: " << e.explain
                    >> Fmt::to_str
                );

            } catch (BadDataError &e) {
                throw maat::lifter_exception(
                    Fmt() << "Sleigh raised a bad data exception: " << e.explain
                    >> Fmt::to_str
                );
            }
        }
    }

    const std::string getRegisterName(AddrSpace* as, uintb off, int4 size)
    {
        return m_sleigh->getRegisterName(as, off, size);
    }

    void build_callother_mapping_EVM()
    {
        SleighSymbol* symbol = nullptr;
        // Note: the operator names MUST match the names in EVM.slaspec
        std::unordered_map<std::string, callother::Id> operators = {
            {"stack_pop",callother::Id::EVM_STACK_POP}, 
            {"stack_push",callother::Id::EVM_STACK_PUSH},
            {"stop",callother::Id::EVM_STOP},
            {"evm_div",callother::Id::EVM_DIV},
            {"evm_sdiv",callother::Id::EVM_SDIV},
            {"evm_mod",callother::Id::EVM_MOD},
            {"evm_smod",callother::Id::EVM_SMOD},
            {"evm_signextend", callother::Id::EVM_SIGNEXTEND},
            {"evm_byte", callother::Id::EVM_BYTE},
            {"evm_mload", callother::Id::EVM_MLOAD},
            {"evm_mstore", callother::Id::EVM_MSTORE},
            {"evm_mstore8", callother::Id::EVM_MSTORE8},
            {"evm_msize", callother::Id::EVM_MSIZE},
            {"evm_dup", callother::Id::EVM_DUP},
            {"evm_swap", callother::Id::EVM_SWAP},
            {"evm_sload", callother::Id::EVM_SLOAD},
            {"evm_sstore", callother::Id::EVM_SSTORE},
            {"evm_env_info", callother::Id::EVM_ENV_INFO},
            {"evm_keccak", callother::Id::EVM_KECCAK},
            {"evm_return", callother::Id::EVM_RETURN},
            {"evm_invalid", callother::Id::EVM_INVALID},
            {"evm_revert", callother::Id::EVM_REVERT},
            {"evm_exp", callother::Id::EVM_EXP},
            {"evm_call", callother::Id::EVM_CALL},
            {"evm_callcode", callother::Id::EVM_CALLCODE},
            {"evm_delegatecall", callother::Id::EVM_DELEGATECALL},
            {"evm_staticcall", callother::Id::EVM_STATICCALL},
            {"evm_create", callother::Id::EVM_CREATE},
            {"evm_selfdestruct", callother::Id::EVM_SELFDESTRUCT},
            {"evm_log", callother::Id::EVM_LOG}
        };

        for (const auto& [op_str, op_id] : operators)
        {
            symbol = m_sleigh->findSymbol(op_str);
            if (symbol == nullptr)
                throw lifter_exception(
                    Fmt() << "Error instanciating sleigh lifter, didn't find symbol for operator "
                    << op_str >> Fmt::to_str
                );
            if (symbol->getType() != SleighSymbol::symbol_type::userop_symbol)
                throw lifter_exception(
                    Fmt() << "Error instanciating sleigh lifter, wrong symbol type for operator "
                    << op_str >> Fmt::to_str
                );
            callother_mapping[((UserOpSymbol*)symbol)->getIndex()] = op_id;
        }
    }
};

// Translate a sleigh register name into a maat::ir::Param register
maat::ir::Param reg_name_to_maat_reg(maat::Arch::Type arch, const std::string& reg_name);
// Translate a pcode varnode into an parameter and add it to inst
maat::ir::Param translate_pcode_param(TranslationContext* ctx, VarnodeData* v)
{
    assert(v->space != NULL);

    // Check if constant
    Address addr(v->space, v->offset);
    if (addr.isConstant())
    {
        return maat::ir::Cst(v->offset, v->size*8);
    }
    else
    {
        // TODO(boyan): use v->space->getType() here instead of the name :/
        // Is reg or tmp
        const std::string& addr_space_name = v->space->getName();
        if (addr_space_name == "register")
        {
            const std::string& reg_name = ctx->getRegisterName(v->space, v->offset, v->size);
            return std::move(reg_name_to_maat_reg(ctx->arch, reg_name));
        }
        else if (addr_space_name == "unique")
        {
            int tmp = ctx->tmp_cache.get_tmp_from_unique(v->offset);
            return std::move(maat::ir::Tmp(tmp, v->size*8));
        }
        else if (addr_space_name == "ram" or addr_space_name == "code")
        {
            // just store the address
            // the size of the output var will give the nb of accessed bytes
            return std::move(maat::ir::Addr(v->offset, v->size*8));
        }
        else
        {
            throw maat::runtime_exception(maat::Fmt()
                << "translate_pcode_param(): Got unsupported address space : "
                << addr_space_name
                >> maat::Fmt::to_str
            );
        }
    }
    return maat::ir::Param::None();
}

maat::ir::Param reg_name_to_maat_reg(maat::Arch::Type arch, const std::string& reg_name)
{
    if (arch == Arch::Type::X86)
        return sleigh_reg_translate_X86(reg_name);
    else if (arch == Arch::Type::X64)
        return sleigh_reg_translate_X64(reg_name);
    else if (arch == Arch::Type::EVM)
        return sleigh_reg_translate_EVM(reg_name);
    else
        throw maat::runtime_exception("Register translation from SLEIGH to MAAT not implemented for this architecture!");
}


std::shared_ptr<TranslationContext> new_sleigh_ctx(
    maat::Arch::Type arch,
    const std::string& slafile,
    const std::string& pspecfile
)
{
    return std::make_shared<TranslationContext>(arch, slafile, pspecfile);
}

void sleigh_translate(
    std::shared_ptr<TranslationContext> ctx,
    ir::IRMap& ir_map,
    const unsigned char *bytes,
    unsigned int num_bytes,
    uintptr_t address,
    unsigned int max_instructions,
    bool bb_terminating
){
    return ctx->translate(
        ir_map,
        bytes,
        num_bytes,
        address,
        max_instructions,
        bb_terminating
    );
}

const std::string& sleigh_get_asm(
    std::shared_ptr<TranslationContext> ctx,
    uintptr_t address,
    const unsigned char* bytes
)
{
    return ctx->get_asm(address, bytes);
}

std::string opcode_to_str(OpCode op)
{
    std::string res;
    switch (op)
    {
        case OpCode::CPUI_COPY: res = "COPY"; break;
        case OpCode::CPUI_LOAD: res = "LOAD"; break;
        case OpCode::CPUI_STORE: res = "STORE"; break;
        case OpCode::CPUI_BRANCH: res = "BRANCH"; break;            
        case OpCode::CPUI_CBRANCH: res = "CBRANCH"; break;           
        case OpCode::CPUI_BRANCHIND: res = "BRANCHIND"; break;
        case OpCode::CPUI_CALL: res = "CALL"; break;         
        case OpCode::CPUI_CALLIND: res = "CALLIND"; break;           
        case OpCode::CPUI_CALLOTHER: res = "CALLOTHER"; break;         
        case OpCode::CPUI_RETURN: res = "RETURN"; break;            
        case OpCode::CPUI_INT_EQUAL: res = "INT_EQUAL"; break;        
        case OpCode::CPUI_INT_NOTEQUAL: res = "INT_NOTEQUAL"; break;     
        case OpCode::CPUI_INT_SLESS: res = "INT_SLESS"; break;        
        case OpCode::CPUI_INT_SLESSEQUAL: res = "INT_SLESSEQUAL"; break;   
        case OpCode::CPUI_INT_LESS: res = "INT_LESS"; break;         
        case OpCode::CPUI_INT_LESSEQUAL: res = "INT_LESSEQUAL"; break;     
        case OpCode::CPUI_INT_ZEXT: res = "INT_ZEXT"; break;         
        case OpCode::CPUI_INT_SEXT: res = "INT_SEXT"; break;         
        case OpCode::CPUI_INT_ADD: res = "INT_ADD"; break;           
        case OpCode::CPUI_INT_SUB: res = "INT_SUB"; break;           
        case OpCode::CPUI_INT_CARRY: res = "INT_CARRY"; break;        
        case OpCode::CPUI_INT_SCARRY: res = "INT_SCARRY"; break;        
        case OpCode::CPUI_INT_SBORROW: res = "INT_SBORROW"; break;       
        case OpCode::CPUI_INT_2COMP: res = "INT_2COMP"; break;         
        case OpCode::CPUI_INT_NEGATE: res = "INT_NEGATE"; break;        
        case OpCode::CPUI_INT_XOR: res = "INT_XOR"; break;           
        case OpCode::CPUI_INT_AND: res = "INT_AND"; break;           
        case OpCode::CPUI_INT_OR: res = "INT_OR"; break;           
        case OpCode::CPUI_INT_LEFT: res = "INT_SHL"; break;          
        case OpCode::CPUI_INT_RIGHT: res = "INT_SHR"; break;        
        case OpCode::CPUI_INT_SRIGHT: res = "INT_SAR"; break;       
        case OpCode::CPUI_INT_MULT: res = "INT_MULT"; break;         
        case OpCode::CPUI_INT_DIV: res = "INT_DIV"; break;          
        case OpCode::CPUI_INT_SDIV: res = "INT_SDIV"; break;         
        case OpCode::CPUI_INT_REM: res = "INT_REM"; break;          
        case OpCode::CPUI_INT_SREM: res = "INT_SREM"; break;         
        case OpCode::CPUI_BOOL_NEGATE: res = "BOOL_NEGATE"; break;     
        case OpCode::CPUI_BOOL_XOR: res = "BOOL_XOR"; break;         
        case OpCode::CPUI_BOOL_AND: res = "BOOL_AND"; break;         
        case OpCode::CPUI_BOOL_OR: res = "BOOL_OR"; break;          
        case OpCode::CPUI_FLOAT_EQUAL: res = "FLOAT_EQUAL"; break;      
        case OpCode::CPUI_FLOAT_NOTEQUAL: res = "FLOAT_NOTEQUAL"; break;  
        case OpCode::CPUI_FLOAT_LESS: res = "FLOAT_LESS"; break;      
        case OpCode::CPUI_FLOAT_LESSEQUAL: res = "FLOAT_LESSEQUAL"; break;            
        case OpCode::CPUI_FLOAT_NAN: res = "FLOAT_NAN"; break;         
        case OpCode::CPUI_FLOAT_ADD: res = "FLOAT_ADD"; break;         
        case OpCode::CPUI_FLOAT_DIV: res = "FLOAT_DIV"; break;        
        case OpCode::CPUI_FLOAT_MULT: res = "FLOAT_MULT"; break;       
        case OpCode::CPUI_FLOAT_SUB: res = "FLOAT_SUB"; break;        
        case OpCode::CPUI_FLOAT_NEG: res = "FLOAT_NEG"; break;        
        case OpCode::CPUI_FLOAT_ABS: res = "FLOAT_ABS"; break;        
        case OpCode::CPUI_FLOAT_SQRT: res = "FLOAT_SQRT"; break;      
        case OpCode::CPUI_FLOAT_INT2FLOAT: res = "FLOAT_INT2FLOAT"; break;  
        case OpCode::CPUI_FLOAT_FLOAT2FLOAT: res = "FLOAT_FLOAT2FLOAT"; break;
        case OpCode::CPUI_FLOAT_TRUNC: res = "FLOAT_TRUNC"; break;     
        case OpCode::CPUI_FLOAT_CEIL: res = "FLOAT_CEIL"; break;      
        case OpCode::CPUI_FLOAT_FLOOR: res = "FLOAT_FLOOR"; break;      
        case OpCode::CPUI_FLOAT_ROUND: res = "FLOAT_ROUND"; break;
        case OpCode::CPUI_MULTIEQUAL: res = "MULTIEQUAL"; break;     
        case OpCode::CPUI_INDIRECT: res = "INDIRECT"; break;        
        case OpCode::CPUI_PIECE: res = "PIECE"; break;           
        case OpCode::CPUI_SUBPIECE: res = "SUBPIECE"; break;        
        case OpCode::CPUI_CAST: res = "CAST"; break;           
        case OpCode::CPUI_PTRADD: res = "PTRADD"; break;           
        case OpCode::CPUI_PTRSUB: res = "PTRSUB"; break;         
        case OpCode::CPUI_SEGMENTOP: res = "SEGMENTOP"; break;       
        case OpCode::CPUI_CPOOLREF: res = "CPOOLREF"; break;         
        case OpCode::CPUI_NEW: res = "NEW"; break;              
        case OpCode::CPUI_INSERT: res = "INSERT"; break;          
        case OpCode::CPUI_EXTRACT: res = "EXTRACT"; break;          
        case OpCode::CPUI_POPCOUNT: res = "POPCOUNT"; break;          
        default: res = "????"; break;
    }
    return res;
}

} // namespace maat<|MERGE_RESOLUTION|>--- conflicted
+++ resolved
@@ -282,18 +282,6 @@
 class TranslationContext
 {
 public:
-<<<<<<< HEAD
-    SimpleLoadImage     m_loader;
-    ContextInternal     m_context_internal;
-    DocumentStorage     m_document_storage;
-    Document           *m_document;
-    Element            *m_tags;
-    std::unique_ptr<Sleigh>  m_sleigh;
-    std::string         m_register_name_cache;
-    TmpCache            tmp_cache;
-    maat::Arch::Type    arch;
-    AssemblyEmitCacher  asm_cache;
-=======
     SimpleLoadImage          m_loader;
     ContextInternal          m_context_internal;
     DocumentStorage          m_document_storage;
@@ -304,17 +292,13 @@
     TmpCache                 tmp_cache;
     maat::Arch::Type         arch;
     AssemblyEmitCacher       asm_cache;
->>>>>>> 467450c9
     std::unordered_map<uintm, maat::callother::Id> callother_mapping;
 
     TranslationContext(maat::Arch::Type a, const std::string& slafile, const std::string& pspecfile): arch(a)
     {
         AttributeId::initialize();
         ElementId::initialize();
-<<<<<<< HEAD
-=======
-
->>>>>>> 467450c9
+
         if (not loadSlaFile(slafile.c_str()))
         {
             throw runtime_exception(Fmt() << "Sleigh: failed to load slafile: " << slafile >> Fmt::to_str);
