--- conflicted
+++ resolved
@@ -285,7 +285,6 @@
             mem.write(0x1110, c6, ctx);
             _assert_bignum_eq(mem.read(0x1100, 20), "0xfeedbeef12345678abcdabcd0000000022223333", "MemSegment failed to read then write big number");
 
-<<<<<<< HEAD
             
             // Big endian
             MemSegment mem2(0x0, 0x3000, "", false, Endian::BIG);
@@ -329,8 +328,6 @@
             mem.write(0x1100, exprcst(256, "-1", 10), ctx);
             _assert_bignum_eq(mem.read(0x1107, 16), "0xffffffffffffffffffffffffffffffff", "MemSegment failed to read then write big number");
 
-=======
->>>>>>> c1fe510c
             return nb;
         }
         
