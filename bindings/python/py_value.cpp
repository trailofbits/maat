--- conflicted
+++ resolved
@@ -544,7 +544,7 @@
     CATCH_EXPRESSION_EXCEPTION ( return PyValue_FromValue( extract(*(as_value_object(val).value), higher, lower)); )
 }
 
-<<<<<<< HEAD
+
 PyObject* maat_Zext(PyObject* self, PyObject* args)
 {
     Value_Object* val;
@@ -565,10 +565,7 @@
     CATCH_EXPRESSION_EXCEPTION ( return PyValue_FromValue( sext(new_size, *(as_value_object(val).value)));)
 }
 
-// TODO SAR, ITE, ...
-=======
 // TODO SAR, ...
->>>>>>> cadf373a
 
 PyObject* PyValue_FromValue(const Value& e)
 {
