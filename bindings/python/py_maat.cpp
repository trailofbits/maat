#include "Python.h"
#include "python_bindings.hpp"
#include <filesystem>
#include <optional>

namespace maat
{
namespace py
{

// Module methods
PyMethodDef module_methods[] = {
    // Expressions
    {"Cst", (PyCFunction)maat_Cst, METH_VARARGS | METH_KEYWORDS, "Create a constant abstract expression"},
    {"Var", (PyCFunction)maat_Var, METH_VARARGS | METH_KEYWORDS, "Create an abstract variable expression"},
    {"VarContext", (PyCFunction)maat_VarContext, METH_VARARGS, "Create a new VarContext"},
    {"Concat", (PyCFunction)maat_Concat, METH_VARARGS, "Concatenate two abstract expressions"},
    {"Extract", (PyCFunction)maat_Extract, METH_VARARGS, "Bitfield extract from an abstract expression"},
<<<<<<< HEAD
    {"Sext", (PyCFunction)maat_Sext, METH_VARARGS, "Sign-extend an abstract value"},
    {"Zext", (PyCFunction)maat_Zext, METH_VARARGS, "Zero-extend an abstract value"},
=======
    {"ITE", (PyCFunction)maat_ITE, METH_VARARGS, "Create an If-Then-Else expression from a Constraint and two abstract expressions"},
>>>>>>> cadf373a
    // Engine
    {"MaatEngine", (PyCFunction)maat_MaatEngine, METH_VARARGS, "Create a new DSE engine"},
    // Solver
    {"Solver", (PyCFunction)maat_Solver, METH_NOARGS, "Create a constraint solver"},
    // SimpleStateManager
    {"SimpleStateManager", (PyCFunction)maat_SimpleStateManager, METH_VARARGS, "Create a new helper for serializing/deserializing engine states"},
    // EVM
    {"EVMTransaction", (PyCFunction)maat_Transaction, METH_VARARGS, "Create an ethereum transaction"},
    {"contract", (PyCFunction)maat_contract, METH_VARARGS, "Get EVM contract associated with a MaatEngine"},
    {"new_evm_runtime", (PyCFunction)maat_new_evm_runtime, METH_VARARGS, "Create new EVM contract runtime for 'new_engine' based on runtime for 'old_engine'"},
    {"increment_block_number", (PyCFunction)maat_increment_block_number, METH_VARARGS, "Increment the current block number by an abstract value"},
    {"increment_block_timestamp", (PyCFunction)maat_increment_block_timestamp, METH_VARARGS, "Increment the current block timestamp by an abstract value"},
    {"set_evm_bytecode", (PyCFunction)maat_set_evm_bytecode, METH_VARARGS, "Set runtime bytecode for the contract associated to an engine"},
    {NULL}
};

// Module information
PyModuleDef maat_module_def = {
    PyModuleDef_HEAD_INIT,
    "maat",
    nullptr,
    -1,      // m_size
    module_methods, // m_methods
    nullptr, // m_slots
    nullptr, // m_traverse
    nullptr, // m_clear
    nullptr  // m_free    
};

std::optional<std::filesystem::path> get_maat_module_directory()
{
    // Add a lookup directory for sleigh files based on the module location
    PyObject* maat_module = PyState_FindModule(&maat_module_def);
    if (not maat_module)
        return std::nullopt;
    PyObject* filename_obj = PyModule_GetFilenameObject(maat_module);
    if (not filename_obj)
        return std::nullopt;
    const char* filename = PyUnicode_AsUTF8(filename_obj);
    if (not filename)
        return std::nullopt;
    return std::filesystem::path(filename).parent_path();
}

} // namespace py
} // namespace maat

using namespace maat;
using namespace maat::py;
PyMODINIT_FUNC PyInit_maat()
{
    Py_Initialize();
    PyObject* module = PyModule_Create(&maat_module_def);

    init_arch(module);
    init_expression(module);
    init_constraint(module);
    init_memory(module);
    init_engine(module);
    init_event(module);
    init_loader(module);
    init_env(module);
    init_config(module);
    init_stats(module);
    init_evm(module);

    PyState_AddModule(module, &maat_module_def);

    return module;
}<|MERGE_RESOLUTION|>--- conflicted
+++ resolved
@@ -16,12 +16,9 @@
     {"VarContext", (PyCFunction)maat_VarContext, METH_VARARGS, "Create a new VarContext"},
     {"Concat", (PyCFunction)maat_Concat, METH_VARARGS, "Concatenate two abstract expressions"},
     {"Extract", (PyCFunction)maat_Extract, METH_VARARGS, "Bitfield extract from an abstract expression"},
-<<<<<<< HEAD
     {"Sext", (PyCFunction)maat_Sext, METH_VARARGS, "Sign-extend an abstract value"},
     {"Zext", (PyCFunction)maat_Zext, METH_VARARGS, "Zero-extend an abstract value"},
-=======
     {"ITE", (PyCFunction)maat_ITE, METH_VARARGS, "Create an If-Then-Else expression from a Constraint and two abstract expressions"},
->>>>>>> cadf373a
     // Engine
     {"MaatEngine", (PyCFunction)maat_MaatEngine, METH_VARARGS, "Create a new DSE engine"},
     // Solver
